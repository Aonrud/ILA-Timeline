# Timeline.js

This module draws a timeline diagram, using SVGs to link entries.

It was originally created to illustrate the development of left-wing political organisations in Ireland, as part of the Irish Left Archive. For a full-featured live example demonstrating the features documented below, visit the [Timeline of the Irish Left](https://www.leftarchive.ie/page/timeline-of-the-irish-left/).

## Use

To use the timeline:

* Include [`timeline.min.js`](dist/timeline.min.js) and [`timeline.min.css`](dist/timeline.min.js) in your document.
* Optionally include [`timeline-dark.min.js`](dist/timeline-dark.min.js) to enable the default [dark mode](#dark-mode).
* Add a `<div>` with `id="diagram"` to your HTML.
* Add your timeline entries as `<div>` elements within `div#diagram`, with the appropriate `data-` attributes (see [HTML](#html) below).
* Instantiate a new Timeline in JS, and call the `create()` method on it.

Simple example including some configuration options, and a mixture of automatic and manual row positioning:

```html

<div id="diagram">
	<div id="A" data-start="1975" data-end="1982">A</div>
	<div id="B" data-start="1972" data-merge="A" data-end="1978">B</div>
	<div id="C" data-start="1980" data-links="A I" data-colour="#faa" data-become="D">C</div>
	<div id="D" data-start="1985" data-become="E">D</div>
	<div id="E" data-start="1990" >E</div>
	<div id="F" data-start="1988" data-split="D" data-colour="#395">F</div>
	<div id="G" data-start="1973" data-row="3" data-fork="H I">G</div>
	<div id="H" data-start="1976" data-end="1995">H</div>
	<div id="I" data-start="1976" data-row="4" data-end="1982" data-end-estimate="true">I</div>
</div>
```

```javascript

const example = new Timeline("diagram", { 
	yearStart: 1970,
	yearEnd: 2000
});
example.create();
```

This is rendered as below:

![](./images/example.png)

## Javascript

The script is bundled as an ES6 module ([`dist/timeline.esm.js`](dist/timeline.esm.js)) or a UMD ([`dist/timeline.min.js`](dist/timeline.min.js)), depending on your preferred development stack or build tools.

The Timeline class and configuration [are documented below](#javascript-documentation).  Note that configuration is optional - any or none of the options can be passed in the config object. If specifying a config, you must also pass the container ID as the first parameter when creating the timeline.

## HTML

Each entry in your timeline is placed within the `#diagram` div (by default, entries are `<div>` elements).

**Each entry must have a unique ID**.

The following data attributes then determine the position and connections of the entry.

|Attribute	|Required	|Value	|Use	|
|-----------|-----------|-------|-------|
|data-start|Yes|`<number>` A year|The year the entry starts at in the timeline|
|data-end|No|`<number>` A year|The year the entry ends. If omitted, this will be determined either by other connections, or if there are none, it will continue to the end of the timeline|
|data-row|No|`<number>`| *Note: The first row is '0'*. <br />The row number this entry should appear in. This can be omitted, though automatic positioning is quite basic. It is recommended to use manual positioning or a combination of both for large or complex diagrams (see [Entry Positioning](#entry-positioning) below).|
|data-end-estimate|No|true or false|Whether the end is an estimate. Estimated end times are shown with a dashed end to the line, instead of a point.|
|data-become|No|Another entry ID|The entry 'becomes' another entry. I.e. another entry is the continuation of this entry, and it will be drawn on the same line.  For example, use this when an entry changes its name.|
|data-split|No|Another entry ID|If specified, the entry will be shown branching from the specified entry, at the year specified in 'data-start'.|
|data-merge|No|Another entry ID|If specified, the entry will be connected to the specified entry, at the year specified in 'data-end'.|
|data-fork|No|Two space-separated entry IDs|If specified, the entry line will be forked at the year specified by 'data-end' and connected to the two entries specified. |
|data-links|No|A space-separated list of entry IDs|If specified, the entry is linked with a dashed line to each entry ID. Useful for looser associations between entries that should not be connected directly.|
|data-colour|No|A CSS colour hex|The colour of the border around the entry and connections from it. |
|data-irregular|No|true or false|Set to true for entries that are 'irregular' or should not be unbroken from their start to end dates. If set to true, the entry will be drawn with a broken line.|

## CSS Styling

The variables below are set in the included CSS. These are the default values, and can be over-ridden to customise the timeline's appearance.

```CSS
--tl-colour-background: #fff;
--tl-colour-border: #ccc;
--tl-colour-stroke: #999;
--tl-colour-entry: #f2f2f2;
--tl-colour-text: #333;
--tl-colour-highlight: #FFF14D;
--tl-colour-background-feature: #fafafa;
--tl-colour-border-feature: #7a7a7a;
--tl-width-year: 50px;
--tl-width-box: 100px;
--tl-width-box-min: 40px;
--tl-height-box: 40px;
--tl-height-row: 50px;
--tl-padding: 5px;
```

### Dark mode

If you want to include a dark mode, you can link the additional [`timeline-dark.min.css`](timeline-dark.min.css) file in your HTML. This over-rides the above for users who have set a dark mode preference, as below.

```CSS
--tl-colour-background: #222;
--tl-colour-border: #282828;
--tl-colour-stroke: #777777;
--tl-colour-entry: #555555;
--tl-colour-text: #eeeeee;
--tl-colour-highlight: #FFF14D;
--tl-colour-background-feature: #333333;
--tl-colour-border-feature: #7a7a7a;
```

Alternatively, add your own preferences within a `prefers-color-scheme: dark` media query.

## Panning and Zooming

For large diagrams, Timeline can make use of [@panzoom/panzoom](https://github.com/timmywil/panzoom) to add panning and zooming to the diagram within a fixed container. Include `@panzoom/panzoom` in your dependencies (it is not bundled), and pass `panzoom: true` in the config when instantiating the timeline (see [Javascript Options](#javascript) below).

## Controls and searching

If Panzoom is active, controls can be added to find an entry and pan to it, and also to control the zoom.

### Find an Entry

Include a form with the id "timeline-find" (by default - this is configurable) containing an input with the name "finder".
The input will then provide an autocomplete list of the entries in the diagram, which, when selected, will trigger the diagram to pan to that entry and highlight it.

### Zoom controls

Buttons can be added to control 'zoom in', 'zoom out' and 'reset zoom' with specified IDs.  If not specified in the configuration, the zoom actions are attached to these IDs, if present in the document: 'timeline-zoom-in', 'timeline-zoom-out', 'timeline-zoom-reset'.

### Finding on load with URL hash

If a URL hash is present on load and Panzoom is enabled, the timeline will pan to and highlight a given entry automatically if the hash is in the format '#find-{id}'.

### Example

An example putting these together as a controls div within the diagram.

The provided classes will position the controls in a box in the bottom right corner of the timeline container.

```html
<div class="controls">
	<form id="timeline-find">
			<input type="text" name="finder" 
				placeholder="Type to find an entry" aria-label="Find an entry" />
	</form>
	<div class="zoom-buttons" role="group" aria-label="Diagram Zoom Controls">
		<button id="timeline-zoom-out" type="button">Zoom Out</button>
		<button id="timeline-zoom-reset" type="button">Reset</button>
		<button id="timeline-zoom-in" type="button">Zoom In</button>
	</div>
</div>

```

## Entry Positioning

The X axis position of each entry must be manually set by specifing the 'data-start' attribute.  The extent of the entry along the timeline is determined either by the 'data-end' attribute, or extends to the end of the timeline.

Specifying the row manually for each entry is not required. However, only some basic tests are performed to choose a suitable row for each entry when it is not specified, so aside from simple examples, it is recommended to manually set 'data-row' at least on a proportion of entries and those with complex links to ensure a sensible layout.

The row is determined in source-code order for each entry if it is omitted. A row is determined as follows:

* Available space, starting from the first row until a space is found.
* Connected entries (via 'data-becomes' attribute) must be on the same row.
* Split, merge, and fork entries should aim to be as close to their linked entries as possible, depending on nearest available row with space.

## Javascript Documentation

<a name="Timeline"></a>

### Timeline
The class representing the Timeline.  This is the point of access to this tool.
The simplest usage is to instantiate a new Timeline object, and then call the create() method.

**Kind**: global class  
* [Timeline](#Timeline)
    * [new Timeline([container], [config])](#new_Timeline_new)
    * [timeline.create()](#Timeline+create)
    * [timeline.panToEntry(id)](#Timeline+panToEntry)
    * ["timelineFind"](#Timeline+event_timelineFind)

<a name="new_Timeline_new"></a>

#### new Timeline([container], [config])

| Param | Type | Default | Description |
| --- | --- | --- | --- |
| [container] | <code>string</code> | <code>&quot;diagram&quot;</code> | The ID of the container element for the timeline. |
| [config] | <code>object</code> |  | All config for the timeline |
| [config.panzoom] | <code>boolean</code> | <code>false</code> | Whether to apply panning and zooming feature to the timeline. |
| [config.findForm] | <code>string</code> | <code>&quot;timeline-find&quot;</code> | The ID of the find form |
| [config.zoomIn] | <code>string</code> | <code>&quot;timeline-zoom-in&quot;</code> | The ID of the button to zoom in |
| [config.zoomOut] | <code>string</code> | <code>&quot;timeline-zoom-out&quot;</code> | The ID of the button to zoom out |
| [config.zoomReset] | <code>string</code> | <code>&quot;timeline-zoom-reset&quot;</code> | The ID of the button to reset the zoom level |
| [config.yearStart] | <code>number</code> | <code>1900</code> | the starting year for the timeline |
| [config.yearEnd] | <code>number</code> | <code>Current year + 1</code> | the end year for the timeline |
| [config.strokeWidth] | <code>number</code> | <code>4</code> | the width in px of the joining lines |
| [config.yearWidth] | <code>number</code> | <code>50</code> | the width in px of diagram used for each year |
| [config.rowHeight] | <code>number</code> | <code>50</code> | the height in px of each diagram row |
| [config.padding] | <code>number</code> | <code>5</code> | the padding in px between rows |
| [config.boxWidth] | <code>number</code> | <code>100</code> | the width in px of each entry |
| [config.guides] | <code>boolean</code> | <code>true</code> | whether to draw striped guides at regular intervals in the timeline |
| [config.guideInterval] | <code>number</code> | <code>5</code> | the interval in years between guides (ignored if 'guides' is false) |
| [config.entrySelector] | <code>string</code> | <code>&quot;div&quot;</code> | the CSS selector used for entries |
<<<<<<< HEAD
| [config.linkDashes] | <code>string</code> | <code>4</code> | The svg dasharray for link lines. (Must be a valid dasharray - see <https://developer.mozilla.org/en-US/docs/Web/SVG/Attribute/stroke-dasharray>) |
| [config.irregularDashes] | <code>string</code> | <code>88 4 4 4</code> |  The svg dasharray for entries marked as 'irregular' with the data-irregular attribute. (Must be a valid dasharray - see <https://developer.mozilla.org/en-US/docs/Web/SVG/Attribute/stroke-dasharray>) |
=======
>>>>>>> 6e3c449f

<a name="Timeline+create"></a>

#### timeline.create()
Create the Timeline. This should be called after instantiation.

**Kind**: instance method of [<code>Timeline</code>](#Timeline)  
**Access**: public  
<a name="Timeline+panToEntry"></a>

#### timeline.panToEntry(id)
If Panzoom is enabled, pan to the element with the given ID, and reset the zoom.

**Kind**: instance method of [<code>Timeline</code>](#Timeline)  
**Emits**: [<code>timelineFind</code>](#Timeline+event_timelineFind)  
**Access**: public  

| Param | Type | Description |
| --- | --- | --- |
| id | <code>string</code> | The ID of a timeline entry |

<a name="Timeline+event_timelineFind"></a>

#### "timelineFind"
The timelineFind event is fired when panToEntry() is called. (Only applicable if Panzoom is enabled).

**Kind**: event emitted by [<code>Timeline</code>](#Timeline)  
**Access**: public  
**Properties**

| Name | Type | Description |
| --- | --- | --- |
| details | <code>object</code> |  |
| details.id | <code>string</code> | the ID of the entry |
| details.name | <code>string</code> | the name of the entry |



* * *

## Licence

Copyright (C) 2021-23 Aonghus Storey

This program is free software: you can redistribute it and/or modify
it under the terms of the GNU General Public License as published by
the Free Software Foundation, either version 3 of the License, or
(at your option) any later version.

This program is distributed in the hope that it will be useful,
but WITHOUT ANY WARRANTY; without even the implied warranty of
MERCHANTABILITY or FITNESS FOR A PARTICULAR PURPOSE.  See the
GNU General Public License for more details.

See the [`LICENCE`](LICENCE) file for details.<|MERGE_RESOLUTION|>--- conflicted
+++ resolved
@@ -129,7 +129,7 @@
 
 ### Finding on load with URL hash
 
-If a URL hash is present on load and Panzoom is enabled, the timeline will pan to and highlight a given entry automatically if the hash is in the format '#find-{id}'.
+If a URL hash is present on load and Panzoom is enabled, the timeline will pan to and highlight a given entry automatically if the hash is in the format `#find-{id}`.
 
 ### Example
 
@@ -202,11 +202,6 @@
 | [config.guides] | <code>boolean</code> | <code>true</code> | whether to draw striped guides at regular intervals in the timeline |
 | [config.guideInterval] | <code>number</code> | <code>5</code> | the interval in years between guides (ignored if 'guides' is false) |
 | [config.entrySelector] | <code>string</code> | <code>&quot;div&quot;</code> | the CSS selector used for entries |
-<<<<<<< HEAD
-| [config.linkDashes] | <code>string</code> | <code>4</code> | The svg dasharray for link lines. (Must be a valid dasharray - see <https://developer.mozilla.org/en-US/docs/Web/SVG/Attribute/stroke-dasharray>) |
-| [config.irregularDashes] | <code>string</code> | <code>88 4 4 4</code> |  The svg dasharray for entries marked as 'irregular' with the data-irregular attribute. (Must be a valid dasharray - see <https://developer.mozilla.org/en-US/docs/Web/SVG/Attribute/stroke-dasharray>) |
-=======
->>>>>>> 6e3c449f
 
 <a name="Timeline+create"></a>
 
